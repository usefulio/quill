--- conflicted
+++ resolved
@@ -1,10 +1,6 @@
 {
   "name": "quill",
-<<<<<<< HEAD
-  "version": "0.13.1",
-=======
   "version": "0.13.2",
->>>>>>> 6eae7a06
   "homepage": "http://quilljs.com",
   "authors": ["Jason Chen <jhchen7@gmail.com>"],
   "contributors": [
