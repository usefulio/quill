- var colors = ["rgb(0, 0, 0)", "rgb(230, 0, 0)", "rgb(255, 153, 0)", "rgb(255, 255, 0)", "rgb(0, 138, 0)", "rgb(0, 102, 204)", "rgb(153, 51, 255)", "rgb(255, 255, 255)", "rgb(250, 204, 204)", "rgb(255, 235, 204)", "rgb(255, 255, 204)", "rgb(204, 232, 204)", "rgb(204, 224, 245)", "rgb(235, 214, 255)", "rgb(187, 187, 187)", "rgb(240, 102, 102)", "rgb(255, 194, 102)", "rgb(255, 255, 102)", "rgb(102, 185, 102)", "rgb(102, 163, 224)", "rgb(194, 133, 255)", "rgb(136, 136, 136)", "rgb(161, 0, 0)", "rgb(178, 107, 0)", "rgb(178, 178, 0)", "rgb(0, 97, 0)", "rgb(0, 71, 178)", "rgb(107, 36, 178)", "rgb(68, 68, 68)", "rgb(92, 0, 0)", "rgb(102, 61, 0)", "rgb(102, 102, 0)", "rgb(0, 55, 0)", "rgb(0, 41, 102)", "rgb(61, 20, 102)"]

doctype html
html
  head
    title Quill Pretty Editor Demo
    link(rel='stylesheet', type='text/css', href='../quill.snow.css')
    link(rel='stylesheet', type='text/css', href='styles/advanced.css')
    meta(charset='utf-8')

  body
    #content-container
      .basic-wrapper
        .toolbar-container
          select.ql-font(title='Font')
            option(value='sans-serif', selected) Sans Serif
            option(value='Georgia, serif') Serif
            option(value='Monaco, "Courier New", monospace') Monospace
          select.ql-size(title='Size')
            option(value='10px') Small
            option(value='13px', selected) Normal
            option(value='18px') Large
            option(value='32px') Huge
          select.ql-align(title='Text Alignment')
            option(value='left', selected) Left
            option(value='center') Center
            option(value='right') Right
            option(value='justify') Justify
          button.ql-bold(title='Bold') Bold
          button.ql-italic(title='Italic') Italic
          button.ql-underline(title='Underline') Under
          button.ql-list(title='List') List
        .editor-container

      .advanced-wrapper
        .toolbar-container
          span.ql-format-group
            select.ql-font(title='Font')
              option(value='sans-serif', selected) Sans Serif
              option(value='Georgia, serif') Serif
              option(value='Monaco, "Courier New", monospace') Monospace
            select.ql-size(title='Size')
              option(value='10px') Small
              option(value='13px', selected) Normal
              option(value='18px') Large
              option(value='32px') Huge
          span.ql-format-group
            span.ql-format-button.ql-bold(title='Bold')
            span.ql-format-separator
            span.ql-format-button.ql-italic(title='Italic')
            span.ql-format-separator
            span.ql-format-button.ql-underline(title='Underline')
          span.ql-format-group
            each c in ['ql-color', 'ql-background']
              select(class=c, title=(c=='ql-color'?'Text Color':'Background Color'))
                each color,i in colors
                  option(value=color, selected=((c == 'ql-color' && color == 'rgb(0, 0, 0)') || (c == 'ql-background' && color == 'rgb(255, 255, 255)') ? true : false))
              if c == 'ql-color'
              span.ql-format-separator
            select.ql-align(title='Text Alignment')
              option(value='left', selected)
              option(value='center')
              option(value='right')
              option(value='justify')
          span.ql-format-group
            span.ql-format-button.ql-link(title='Link')
            span.ql-format-separator
            span.ql-format-button.ql-image(title='Image')
            span.ql-format-separator
<<<<<<< HEAD
            span.ql-format-button.ql-list(title='List')
          span.ql-format-group
            span.ql-format-button.ql-authorship(title='Authorship')
=======
            span.ql-format-button.ql-bullet(title='Bullet')
>>>>>>> b9b14ade
        .editor-container

    script(type='text/javascript', src='http://ajax.googleapis.com/ajax/libs/jquery/1.9.0/jquery.js')
    script(type='text/javascript', src='http://cdnjs.cloudflare.com/ajax/libs/lodash.js/2.4.1/lodash.js')
    script(type='text/javascript', src='../quill.js')
    script(type='text/javascript', src='scripts/advanced.js')<|MERGE_RESOLUTION|>--- conflicted
+++ resolved
@@ -67,13 +67,7 @@
             span.ql-format-separator
             span.ql-format-button.ql-image(title='Image')
             span.ql-format-separator
-<<<<<<< HEAD
             span.ql-format-button.ql-list(title='List')
-          span.ql-format-group
-            span.ql-format-button.ql-authorship(title='Authorship')
-=======
-            span.ql-format-button.ql-bullet(title='Bullet')
->>>>>>> b9b14ade
         .editor-container
 
     script(type='text/javascript', src='http://ajax.googleapis.com/ajax/libs/jquery/1.9.0/jquery.js')
