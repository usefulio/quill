Quill    = require('../quill')
_        = Quill.require('lodash')
dom      = Quill.require('dom')
Delta    = Quill.require('delta')

class PasteManager
  @DEFAULTS:
    onConvert: null

  constructor: (@quill, options) ->
    @container = @quill.addContainer('ql-paste-manager')
    @container.setAttribute('contenteditable', true)
    @container.setAttribute('tabindex', '-1')
    dom(@quill.root).on('paste', _.bind(this._paste, this))
    @options = _.defaults(options, PasteManager.DEFAULTS)
    @options.onConvert ?= this._onConvert;

  _onConvert: (container) =>
    doc = new Document(container, @quill.options)
    delta = doc.toDelta()
    lengthAdded = delta.length()
    if lengthAdded == 0
      return delta
    # Need to remove trailing newline so paste is inline, losing format is expected and observed in Word
    return delta.compose(new Delta().retain(lengthAdded - 1).delete(1))

  _paste: ->
    oldDocLength = @quill.getLength()
    range = @quill.getSelection()
    return unless range?
    @container.focus()
    _.defer( =>
<<<<<<< HEAD
      # delta = @options.onConvert(@container)
      # lengthAdded = delta.length()
      # if lengthAdded > 0
      #   delta.ops.unshift({ retain: range.start }) if range.start > 0
      #   delta.delete(range.end - range.start)
      #   @quill.updateContents(delta, 'user')
      # @quill.setSelection(range.start + lengthAdded, range.start + lengthAdded)
      # # Make sure bottom of pasted content is visible
      # [line, offset] = @quill.editor.doc.findLineAt(range.start + lengthAdded)
      # lineBottom = line.node.getBoundingClientRect().bottom
      # windowBottom = document.documentElement.clientHeight
      # line.node.scrollIntoView(false) if lineBottom > windowBottom
      # @container.innerHTML = ""
=======
      delta = @options.onConvert(@container)
      lengthAdded = delta.length()
      if lengthAdded > 0
        delta.ops.unshift({ retain: range.start }) if range.start > 0
        delta.delete(range.end - range.start)
        @quill.updateContents(delta, 'user')
      @quill.setSelection(range.start + lengthAdded, range.start + lengthAdded)
      # Make sure bottom of pasted content is visible
      @quill.editor.selection.scrollIntoView()
      @container.innerHTML = ""
>>>>>>> f68839e5
    )


Quill.registerModule('paste-manager', PasteManager)
module.exports = PasteManager<|MERGE_RESOLUTION|>--- conflicted
+++ resolved
@@ -30,7 +30,6 @@
     return unless range?
     @container.focus()
     _.defer( =>
-<<<<<<< HEAD
       # delta = @options.onConvert(@container)
       # lengthAdded = delta.length()
       # if lengthAdded > 0
@@ -39,23 +38,8 @@
       #   @quill.updateContents(delta, 'user')
       # @quill.setSelection(range.start + lengthAdded, range.start + lengthAdded)
       # # Make sure bottom of pasted content is visible
-      # [line, offset] = @quill.editor.doc.findLineAt(range.start + lengthAdded)
-      # lineBottom = line.node.getBoundingClientRect().bottom
-      # windowBottom = document.documentElement.clientHeight
-      # line.node.scrollIntoView(false) if lineBottom > windowBottom
+      # @quill.editor.selection.scrollIntoView()
       # @container.innerHTML = ""
-=======
-      delta = @options.onConvert(@container)
-      lengthAdded = delta.length()
-      if lengthAdded > 0
-        delta.ops.unshift({ retain: range.start }) if range.start > 0
-        delta.delete(range.end - range.start)
-        @quill.updateContents(delta, 'user')
-      @quill.setSelection(range.start + lengthAdded, range.start + lengthAdded)
-      # Make sure bottom of pasted content is visible
-      @quill.editor.selection.scrollIntoView()
-      @container.innerHTML = ""
->>>>>>> f68839e5
     )
 
 
